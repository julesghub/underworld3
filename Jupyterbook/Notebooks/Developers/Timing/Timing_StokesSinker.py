# ---
# jupyter:
#   jupytext:
#     text_representation:
#       extension: .py
#       format_name: light
#       format_version: '1.5'
#       jupytext_version: 1.14.1
#   kernelspec:
#     display_name: Python 3 (ipykernel)
#     language: python
#     name: python3
# ---

# # Timing Example: Stokes Sinker
#
# Timing test for a sinking viscous blob (see [Stokes Sinker Example](../../Examples-StokesFlow/Ex_Stokes_Sinker.py) for the full notebook.
#
# This is a challenging solver test and may not be suitable to evaluate weak scaling since the gradients in the viscosity are resolution dependent.

# +
# Enable timing (before uw imports)

import os

os.environ["UW_TIMING_ENABLE"] = "1"

from petsc4py import PETSc
import underworld3 as uw
from underworld3.systems import Stokes
from underworld3 import timing

import numpy as np
import sympy
from mpi4py import MPI

if uw.mpi.size == 1:
    os.makedirs("output", exist_ok=True)
else:
    os.makedirs(f"output_np{uw.mpi.size}", exist_ok=True)


# +
# Define the problem size
#      1  - ultra low res for automatic checking
#      2  - low res problem to play with this notebook
#      3  - medium resolution (be prepared to wait)
#      4  - highest resolution
#      5+ - v. high resolution (parallel only)

problem_size = 2

# For testing and automatic generation of notebook output,
# over-ride the problem size if the UW_TESTING_LEVEL is set

uw_testing_level = os.environ.get("UW_TESTING_LEVEL")
if uw_testing_level:
    try:
        problem_size = int(uw_testing_level)
    except ValueError:
        # Accept the default value
        pass
# -

sys = PETSc.Sys()
sys.pushErrorHandler("traceback")


if problem_size <= 1:
    res = 8
elif problem_size == 2:
    res = 16
elif problem_size == 3:
    res = 32
elif problem_size == 4:
    res = 48
elif problem_size == 5:
    res = 64
elif problem_size >= 6:
    res = 128


# Set size and position of dense sphere.
sphereRadius = 0.1
sphereCentre = (0.0, 0.7)

# define some names for our index
materialLightIndex = 0
materialHeavyIndex = 1

# Set constants for the viscosity and density of the sinker.
viscBG = 1.0
viscSphere = 1.0e6

expt_name = f"output/stinker_eta{viscSphere}_rho10_res{res}"

densityBG = 1.0
densitySphere = 10.0

# location of tracer at bottom of sinker
x_pos = sphereCentre[0]
y_pos = sphereCentre[1] - sphereRadius

nsteps = 5

swarmGPC = 2

timing.reset()
timing.start()

mesh = uw.meshing.UnstructuredSimplexBox(
    minCoords=(-1.0, 0.0),
    maxCoords=(1.0, 1.0),
    cellSize=1.0 / res,
    regular=False,
    qdegree=3,
    filename="testSimplexMesh.msh"
)

mesh.dm.view()

# ## Create / initialise Stokes solver

v = uw.discretisation.MeshVariable("U", mesh, mesh.dim, degree=2)
p = uw.discretisation.MeshVariable("P", mesh, 1, degree=1, continuous=True)

stokes = uw.systems.Stokes(mesh, velocityField=v, pressureField=p)
stokes.constitutive_model = uw.systems.constitutive_models.ViscousFlowModel(mesh.dim)


stokes.add_dirichlet_bc(
    (0.0), ["Top", "Bottom"], [1]
)  # top/bottom: components, function, markers
stokes.add_dirichlet_bc(
    (0.0), ["Left", "Right"], [0]
)  # left/right: components, function, markers


swarm = uw.swarm.Swarm(mesh=mesh)
material = uw.swarm.IndexSwarmVariable(
    "M", swarm, indices=2, proxy_continuous=True, proxy_degree=1
)
swarm.populate(fill_param=10)

blob = np.array([[sphereCentre[0], sphereCentre[1], sphereRadius, 1]])


with swarm.access(material):
    material.data[...] = materialLightIndex

    for i in range(blob.shape[0]):
        cx, cy, r, m = blob[i, :]
        inside = (swarm.data[:, 0] - cx) ** 2 + (swarm.data[:, 1] - cy) ** 2 < r**2
        material.data[inside] = m

# %%
mat_density = np.array([densityBG, densitySphere])

density = mat_density[0] * material.sym[0] + mat_density[1] * material.sym[1]

mat_viscosity = np.array([viscBG, viscSphere])

viscosityMat = mat_viscosity[0] * material.sym[0] + mat_viscosity[1] * material.sym[1]

# viscosity = sympy.Max( sympy.Min(viscosityMat, eta_max), eta_min)
viscosity = viscBG * material.sym[0] + viscSphere * material.sym[1]

stokes.constitutive_model.Parameters.viscosity = viscosity
stokes.bodyforce = sympy.Matrix([0, -1 * density])
stokes.penalty = 1.0
stokes.saddle_preconditioner = 1.0 / viscosity

# +
# We set these values to ensure a repeatable iteration
# for different values of the resolution and decomposition

snes_rtol = 1.0e-6
stokes.tolerance = snes_rtol

# stokes.petsc_options["snes_converged_reason"] = None
# stokes.petsc_options["snes_max_it"] = 3
# stokes.petsc_options["snes_atol"] = 1.0e-9
# stokes.petsc_options["ksp_type"] = "gmres"
# stokes.petsc_options["ksp_rtol"] = 1.0e-9
# stokes.petsc_options["ksp_atol"] = 1.0e-12
# stokes.petsc_options["fieldsplit_pressure_ksp_rtol"] = 1.0e-6
# stokes.petsc_options["fieldsplit_velocity_ksp_rtol"] = 1.0e-6

stokes.petsc_options["ksp_monitor"] = None


# -


step = 0
time = 0.0
nprint = 0.0

stokes._setup_terms()
stokes.solve(zero_init_guess=True)

# stokes.solve(zero_init_guess=False) # Validation only

timing.print_table(display_fraction=0.999)
timing.reset()
timing.start()

stokes.solve(zero_init_guess=False)

while step < nsteps:

    ### estimate dt
    dt = stokes.estimate_dt()

    swarm.advection(stokes.u.sym, dt, corrector=True)

    ### print updates
    if uw.mpi.rank == 0:
        print(f"Step: {str(step).rjust(3)}, time: {time:6.2f}", flush=True)

<<<<<<< HEAD
    savefile = "{}_ts_{}.h5".format(expt_name, 0)
    mesh.save(savefile)
    uw.mpi.barrier()
    # v.save(savefile)
    uw.mpi.barrier()
    # p.save(savefile)
    uw.mpi.barrier()
    # Is this breaking something ?
    # mesh.generate_xdmf(savefile)
=======
    # stokes.solve(zero_init_guess=False)
>>>>>>> 661908dc

    step += 1
    time += dt


# + tags=[]
timing.print_table(display_fraction=0.999)
# -
mesh.write_checkpoint("stokesSinkerTiming", meshUpdates=False, meshVars=[p, v])<|MERGE_RESOLUTION|>--- conflicted
+++ resolved
@@ -218,19 +218,6 @@
     if uw.mpi.rank == 0:
         print(f"Step: {str(step).rjust(3)}, time: {time:6.2f}", flush=True)
 
-<<<<<<< HEAD
-    savefile = "{}_ts_{}.h5".format(expt_name, 0)
-    mesh.save(savefile)
-    uw.mpi.barrier()
-    # v.save(savefile)
-    uw.mpi.barrier()
-    # p.save(savefile)
-    uw.mpi.barrier()
-    # Is this breaking something ?
-    # mesh.generate_xdmf(savefile)
-=======
-    # stokes.solve(zero_init_guess=False)
->>>>>>> 661908dc
 
     step += 1
     time += dt
