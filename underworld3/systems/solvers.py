--- conflicted
+++ resolved
@@ -89,7 +89,6 @@
 
     @timing.routine_timer_decorator
     def poisson_problem_description(self):
-
         # f1 residual term (weighted integration) - scalar function
         self._f0 = self.F0 - self.f
 
@@ -204,7 +203,6 @@
 
     @timing.routine_timer_decorator
     def darcy_problem_description(self):
-
         # f1 residual term (weighted integration)
         self._f0 = self.F0 - self.f
 
@@ -625,7 +623,6 @@
 
     @timing.routine_timer_decorator
     def projection_problem_description(self):
-
         # residual terms - defines the problem:
         # solve for a best fit to the continuous mesh
         # variable given the values in self.function
@@ -736,7 +733,6 @@
 
     @timing.routine_timer_decorator
     def projection_problem_description(self):
-
         # residual terms - defines the problem:
         # solve for a best fit to the continuous mesh
         # variable given the values in self.function
@@ -882,7 +878,6 @@
 
     @timing.routine_timer_decorator
     def projection_problem_description(self):
-
         # residual terms - defines the problem:
         # solve for a best fit to the continuous mesh
         # variable given the values in self.function
@@ -1063,7 +1058,6 @@
         return
 
     def adv_diff_slcn_problem_description(self):
-
         # f0 residual term
         self._f0 = self.F0 - self.f + self.DuDt.bdf() / self.delta_t
 
@@ -1353,7 +1347,6 @@
         return
 
     def adv_diff_swarm_problem_description(self):
-
         # f0 residual term
         self._f0 = self.F0 - self.f + (self.u.sym - self.u_star_fn) / self.delta_t
 
@@ -1643,13 +1636,11 @@
 
         return
 
-<<<<<<< HEAD
+    def navier_stokes_swarm_problem_description(self):
+        dim = self.mesh.dim
+
     def navier_stokes_slcn_problem_description(self):
         N = self.mesh.N
-=======
-    def navier_stokes_swarm_problem_description(self):
-        dim = self.mesh.dim
->>>>>>> 96e8bee8
 
         # f0 residual term
         self._u_f0 = (
@@ -1735,11 +1726,8 @@
         self,
         zero_init_guess: bool = True,
         timestep: float = None,
-<<<<<<< HEAD
-=======
-        verbose: bool = False,
-        _force_u_star_projection: bool = False,
         _force_setup: bool = False,
+        verbose=False,
     ):
         """
         Generates solution to constructed system.
@@ -1749,52 +1737,44 @@
         zero_init_guess:
             If `True`, a zero initial guess will be used for the
             system solution. Otherwise, the current values of `self.u` will be used.
-        timestep:
-            value used to evaluate inertial contribution
         """
 
         if timestep is not None and timestep != self.delta_t:
             self.delta_t = timestep  # this will force an initialisation because the functions need to be updated
 
-        if (not self.is_setup) or _force_setup:
-            self._setup_terms()
+        if _force_setup:
+            self.is_setup = False
+
+        if not self.constitutive_model._solver_is_setup:
+            self.is_setup = False
+            self._DFDt.psi_fn = self.constitutive_model.flux.T
+
+        if not self.is_setup:
             self._setup_pointwise_functions(verbose)
             self._setup_discretisation(verbose)
             self._setup_solver(verbose)
 
-        # Make sure we update the projection of the swarm variable if requested
-        # But, this can break down on the first solve if there are constraints and bcs
-        # (we might want to use v_star for checkpointing though)
-
-        if self.projection and (not self.first_solve or _force_u_star_projection):
-            self._u_star_projector.solve(zero_init_guess=False)
-            if self.u_star_star_fn is not None:
-                self._u_star_star_projector.solve(zero_init_guess=False)
-
-        # Over to you Stokes Solver
-        super().solve(zero_init_guess)
-        self.first_solve = False
-
-        return
-
-    @timing.routine_timer_decorator
-    def _setup_terms(self):
-        if self.projection:
-            # self._u_star_projector.bcs = self.bcs
-            # self._u_star_projector.
-            self._u_star_projector._setup_pointwise_functions()  # _setup_terms()
-
-        super()._setup_pointwise_functions()  # ._setup_terms()
-
-
-## Should we put in some TS style functionality here ... e.g. an Adam's moulton sympy wrapper or a BDF wrapper
-## Perhaps ... but this can be explicitly written out in sympy for now while we have a look at the patterns
-## and try to see what is fragile
-
-
-class SNES_NavierStokes(SNES_Stokes):
+        # Update SemiLagrange Flux terms
+        self.DuDt.update(timestep, verbose=verbose)
+        self.DFDt.update(timestep, verbose=verbose)
+
+        super().solve(
+            zero_init_guess,
+            _force_setup=_force_setup,
+            verbose=verbose,
+            picard=0,
+        )
+
+        self.is_setup = True
+        self.constitutive_model._solver_is_setup = True
+
+        return
+
+
+## This one is already updated to work with the Lagrange updater
+class SNES_NavierStokes_Swarm(SNES_Stokes):
     r"""
-    This class provides a solver for the scalar Advection-Diffusion equation which is similar to that
+    This class provides a solver for the Navier-Stokes (vector Advection-Diffusion) equation which is similar to that
     used in the Semi-Lagrange Crank-Nicholson method (Spiegelman & Katz, 2006) but using a
     distributed sampling of upstream values taken from an arbitrary swarm variable.
 
@@ -1827,7 +1807,7 @@
         variable updated.
 
       - The diffusivity tensor, $\kappa$ is provided by setting the `constitutive_model` property to
-        one of the scalar `uw.systems.constitutive_models` classes and populating the parameters.
+        one of the scalar `uw.constitutive_models` classes and populating the parameters.
         It is usually a constant or a function of position / time and may also be non-linear
         or anisotropic.
 
@@ -1843,85 +1823,70 @@
 
     Spiegelman, M., & Katz, R. F. (2006). A semi-Lagrangian Crank-Nicolson algorithm for the numerical solution
     of advection-diffusion problems. Geochemistry, Geophysics, Geosystems, 7(4). https://doi.org/10.1029/2005GC001073
-
     """
 
-    instances = 0  # count how many of these there are in order to create unique private mesh variable ids
+    def _object_viewer(self):
+        from IPython.display import Latex, Markdown, display
+
+        super()._object_viewer()
+
+        ## feedback on this instance
+        display(Latex(r"$\quad\mathrm{u} = $ " + self._u.sym._repr_latex_()))
+        display(Latex(r"$\quad\mathbf{p} = $ " + self._p.sym._repr_latex_()))
+        display(Latex(r"$\quad\Delta t = $ " + self.delta_t._repr_latex_()))
+        display(Latex(rf"$\quad\rho = $ {self.rho}"))
 
     @timing.routine_timer_decorator
     def __init__(
         self,
         mesh: uw.discretisation.Mesh,
-        velocityField: uw.discretisation.MeshVariable = None,
-        pressureField: uw.discretisation.MeshVariable = None,
-        DvDt: uw.swarm.Lagrangian_Updater = None,
+        velocityField: uw.discretisation.MeshVariable,
+        pressureField: uw.discretisation.MeshVariable,
+        DuDt: uw.swarm.Lagrangian_Updater = None,
+        DFDt: uw.swarm.Lagrangian_Updater = None,
         rho: Optional[float] = 0.0,
         solver_name: Optional[str] = "",
+        restore_points_func: Callable = None,
         verbose: Optional[bool] = False,
-        restore_points_func: Callable = None,
+        order: Optional[int] = 1,
     ):
-        SNES_NavierStokes_Swarm.instances += 1
-
-        if solver_name == "":
-            solver_name = "NStokes_swarm_{}_".format(self.instances)
-
-        self.delta_t = 1.0
-        self.rho = rho
-        self.DvDt = DvDt
-
-        ## Stokes class will set up default values etc
+        ## Parent class will set up default values and load u_Field into the solver
         super().__init__(
             mesh,
             velocityField,
             pressureField,
+            None,  # DuDt - add later
+            None,  # DFDt - add later
             solver_name,
             verbose,
         )
 
+        # These are unique to the advection solver
+        self.delta_t = sympy.oo
+        self.is_setup = False
+        self.rho = rho
+        self._first_solve = True
+
         self.restore_points_to_domain_func = restore_points_func
-        self._setup_problem_description = self.navier_stokes_swarm_problem_description
-        self.is_setup = False
-        self.first_solve = True
-
-        self._Estar = self.mesh.vector.strain_tensor(DvDt.psi_star[0].sym)
-
-        return
-
-    def navier_stokes_swarm_problem_description(self):
-        dim = self.mesh.dim
-
-        # terms that become part of the weighted integral
+        self._setup_problem_description = self.navier_stokes_slcn_problem_description
+
+        return
+
+    def navier_stokes_slcn_problem_description(self):
+        # f0 residual term
         self._u_f0 = (
-            self.F0 - 1.0 * self.bodyforce + self.rho * self.DvDt.bdf() / self._delta_t
-        )
-
+            self.F0 - self.bodyforce + self.rho * self.DuDt.bdf() / self.delta_t
+        )
+
+        # f1 residual term
         self._u_f1 = (
             self.F1
-            + self.stress / 2
-            + self.stress_star / 2
-            + self.penalty * self.div_u * sympy.eye(dim)
-        )
-
-        # forces in the constraint (pressure) equations
-        self._p_f0 = self.PF0 + sympy.Matrix([self.div_u])
-
-        return
-
-    @property
-    def u(self):
-        return self._u
-
-    @property
-    def stress_star_deviator(self):
-        return self.constitutive_model._q(self.strainrate_star)
-
-    @property
-    def strainrate_star(self):
-        return sympy.Matrix(self._Estar)
-
-    @property
-    def stress_star(self):
-        return self.stress_star_deviator - sympy.eye(self.mesh.dim) * (self.p.sym[0])
+            + self.DFDt.adams_moulton_flux()
+            - sympy.eye(self.mesh.dim) * (self.p.sym[0])
+        )
+        self._p_f0 = sympy.simplify(self.PF0 + sympy.Matrix((self.constraints)))
+
+        return
 
     @property
     def delta_t(self):
@@ -1931,14 +1896,67 @@
     def delta_t(self, value):
         self.is_setup = False
         self._delta_t = sympify(value)
+
+    # @timing.routine_timer_decorator
+    # def estimate_dt(self):
+    #     """
+    #     Calculates an appropriate advective timestep for the given
+    #     mesh and diffusivity configuration.
+    #     """
+
+    #     if isinstance(self.constitutive_model.Parameters.diffusivity, sympy.Expr):
+    #         k = uw.function.evaluate(
+    #             sympy.sympify(self.constitutive_model.Parameters.diffusivity),
+    #             self.mesh._centroids,
+    #             self.mesh.N,
+    #         )
+    #         max_diffusivity = k.max()
+    #     else:
+    #         k = self.constitutive_model.Parameters.diffusivity
+    #         max_diffusivity = k
+
+    #     ### required modules
+    #     import math
+    #     from mpi4py import MPI
+
+    #     # with self.mesh.access(self.k):
+    #     #     ## get local max diff value
+    #     #     max_diffusivity = self.k.data[:, 0].max()
+    #     ### get the velocity values
+    #     with self.mesh.access(self._V):
+    #         vel = self._V.data
+
+    #     ## get global max dif value
+    #     comm = MPI.COMM_WORLD
+    #     diffusivity_glob = comm.allreduce(max_diffusivity, op=MPI.MAX)
+
+    #     ### get global velocity from velocity field
+    #     max_magvel = np.linalg.norm(vel, axis=1).max()
+    #     max_magvel_glob = comm.allreduce(max_magvel, op=MPI.MAX)
+
+    #     ## get radius
+    #     min_dx = self.mesh.get_min_radius()
+
+    #     ## estimate dt of adv and diff components
+
+    #     if max_magvel_glob == 0.0:
+    #         dt_diff = (min_dx**2) / diffusivity_glob
+    #         dt_estimate = dt_diff
+    #     elif diffusivity_glob == 0.0:
+    #         dt_adv = min_dx / max_magvel_glob
+    #         dt_estimate = dt_adv
+    #     else:
+    #         dt_diff = (min_dx**2) / diffusivity_glob
+    #         dt_adv = min_dx / max_magvel_glob
+    #         dt_estimate = min(dt_diff, dt_adv)
+
+    #     return dt_estimate
 
     @timing.routine_timer_decorator
     def solve(
         self,
         zero_init_guess: bool = True,
         timestep: float = None,
-        verbose: bool = False,
->>>>>>> 96e8bee8
         _force_setup: bool = False,
         verbose=False,
     ):
@@ -1955,245 +1973,8 @@
         if timestep is not None and timestep != self.delta_t:
             self.delta_t = timestep  # this will force an initialisation because the functions need to be updated
 
-<<<<<<< HEAD
         if _force_setup:
             self.is_setup = False
-=======
-        if (not self.is_setup) or _force_setup:
-            # self._setup_terms()
-            self._setup_pointwise_functions(verbose)
-            self._setup_discretisation(verbose)
-            self._setup_solver(verbose)
-
-        # Over to you Stokes Solver
-        super().solve(zero_init_guess)
-        self.first_solve = False
-
-        return
-
-
-class SNES_NavierStokes_SLCN_old(SNES_Stokes):
-    r"""
-    This class provides a solver for the scalar Advection-Diffusion equation which is similar to that
-    used in the Semi-Lagrange Crank-Nicholson method (Spiegelman & Katz, 2006) but using a
-    distributed sampling of upstream values taken from an arbitrary swarm variable.
-
-    $$
-    \color{Green}{\underbrace{ \Bigl[ \frac{\partial \mathbf{u} }{\partial t} -
-                                      \left( \mathbf{u} \cdot \nabla \right) \mathbf{u} \ \Bigr]}_{\dot{\mathbf{f}}}} -
-        \nabla \cdot
-            \color{Blue}{\underbrace{\Bigl[ \frac{\boldsymbol{\eta}}{2} \left(
-                    \nabla \mathbf{u} + \nabla \mathbf{u}^T \right) - p \mathbf{I} \Bigr]}_{\mathbf{F}}} =
-            \color{Maroon}{\underbrace{\Bigl[ \mathbf{f} \Bigl] }_{\mathbf{f}}}
-    $$
-
-    The term $\mathbf{F}$ relates diffusive fluxes to gradients in the unknown $u$. The advective flux that results from having gradients along
-    the direction of transport (given by the velocity vector field $\mathbf{v}$ ) are included in the $\dot{\mathbf{f}}$ term.
-
-    The term $\dot{\mathbf{f}}$ involves upstream sampling to find the value $u^{ * }$ which represents the value of $u$ at
-    the beginning of the timestep. This is achieved using a `swarmVariable` that carries history information along the flow path.
-    A dense sampling is required to achieve similar accuracy to the original SLCN approach but it allows the use of a single swarm
-    for history tracking of variables with different interpolation order and for material tracking. The user is required to supply
-    **and update** the swarmVariable representing $u^{ * }$
-
-    ## Properties
-
-      - The unknown is $u$.
-
-      - The velocity field is $\mathbf{v}$ and is provided as a `sympy` function to allow operations such as time-averaging to be
-        calculated in situ (e.g. `V_Field = v_solution.sym`)
-
-      - The history variable is $u^*$ and is provided in the form of a `sympy` function. It is the user's responsibility to keep this
-        variable updated.
-
-      - The diffusivity tensor, $\kappa$ is provided by setting the `constitutive_model` property to
-        one of the scalar `uw.systems.constitutive_models` classes and populating the parameters.
-        It is usually a constant or a function of position / time and may also be non-linear
-        or anisotropic.
-
-      - Volumetric sources of $u$ are specified using the $f$ property and can be any valid combination of `sympy` functions of position and
-        `meshVariable` or `swarmVariable` types.
-
-    ## Notes
-
-      - The solver requires relatively high order shape functions to accurately interpolate the history terms.
-        Spiegelman & Katz recommend cubic or higher degree for $u$ but this is not checked.
-
-    ## Reference
-
-    Spiegelman, M., & Katz, R. F. (2006). A semi-Lagrangian Crank-Nicolson algorithm for the numerical solution
-    of advection-diffusion problems. Geochemistry, Geophysics, Geosystems, 7(4). https://doi.org/10.1029/2005GC001073
-
-    """
-
-    @timing.routine_timer_decorator
-    def __init__(
-        self,
-        mesh: uw.discretisation.Mesh,
-        velocityField: uw.discretisation.MeshVariable = None,
-        pressureField: uw.discretisation.MeshVariable = None,
-        rho: Optional[float] = 0.0,
-        solver_name: Optional[str] = "",
-        restore_points_func: Callable = None,
-        verbose: Optional[bool] = False,
-    ):
-        if solver_name == "":
-            solver_name = "NStokes_swarm_{}_".format(self.instance_number)
-
-        self.delta_t = 1.0
-        self.rho = rho
-        # self.DvDt = DvDt
-
-        ## Stokes class will set up default values etc
-        super().__init__(
-            mesh,
-            velocityField,
-            pressureField,
-            solver_name,
-            verbose,
-        )
-
-        self.restore_points_to_domain_func = restore_points_func
-        self._setup_problem_description = self.navier_stokes_slcn_problem_description
-        self.is_setup = False
-        self.first_solve = True
-
-        self._u_star = uw.discretisation.MeshVariable(
-            f"u_star_slcn_{self.instance_number}",
-            self.mesh,
-            vtype=self._u.vtype,
-            degree=self._u.degree,
-            continuous=self._u.continuous,
-            varsymbol=rf"{self._u.symbol}^{{*}}",
-        )
-
-        self._F_star = uw.discretisation.MeshVariable(
-            f"F_star_slcn_{self.instance_number}",
-            self.mesh,
-            vtype=VarType.SYM_TENSOR,
-            degree=self._u.degree - 1,
-            continuous=False,
-            varsymbol=r"F^{*}",
-        )
-
-        self._WorkVar = uw.discretisation.MeshVariable(
-            f"W_star_slcn_{self.instance_number}",
-            self.mesh,
-            vtype=VarType.SCALAR,
-            degree=self._u.degree - 1,
-            continuous=False,
-            varsymbol=r"W^{*}",
-        )
-
-        # Add the nodal point swarm which we'll use to track the characteristics
-        nswarm_u = uw.swarm.NodalPointSwarm(self._u)
-        self._nswarm_u = nswarm_u
-
-        # Add the nodal point swarm which we'll use to track the characteristics
-        nswarm_F = uw.swarm.NodalPointSwarm(self._F_star)
-        self._nswarm_F = nswarm_F
-
-        # Note, we really just need F*
-        self._Lstar = self.mesh.vector.jacobian(self._u_star.sym)
-
-        # set up a projection solver for _u_star_Field and for the flux term
-
-        self._u_star_projection_solver = uw.systems.solvers.SNES_Vector_Projection(
-            self.mesh, self._u_star, verbose=False
-        )
-        self._u_star_projection_solver.bcs = self.bcs
-        self._u_star_projection_solver.smoothing = 1.0e-6
-
-        self._F_star_projection_solver = uw.systems.solvers.SNES_Tensor_Projection(
-            self.mesh, self._F_star, self._WorkVar, verbose=False
-        )
-        self._F_star_projection_solver.smoothing = 1.0e-6
-
-        self.du_dt = uw.swarm.SemiLagrange_Updater(
-            self.mesh,
-            psi_fn=self._u.sym,
-            V_fn=self._u.sym,
-            vtype=self._u.vtype,
-            degree=self._u.degree,
-            continuous=self._u.continuous,
-            order=1,
-            smoothing=1.0,
-            varsymbol=self._u.symbol,
-            bcs=self.bcs,
-        )
-
-        return
-
-    def navier_stokes_slcn_problem_description(self):
-        dim = self.mesh.dim
-
-        # Time derivatives should be managed as part of the semi-lagrange scheme (including
-        # the order of accuracy / storage )
-
-        self._u_f0 = (
-            self.F0
-            - 1.0 * self.bodyforce
-            + self.rho * (self.u.sym - self._u_star.sym) / self.delta_t
-        )
-
-        # Flux history should be managed as part of the semi-lagrange scheme (including
-        # the order of accuracy / storage )
-
-        self._u_f1 = (
-            self.F1
-            + self.stress / 2
-            + self._F_star.sym.T / 2
-            + self.penalty * self.div_u * sympy.eye(dim)
-        )
-
-        # forces in the constraint (pressure) equations
-        self._p_f0 = self.PF0 + sympy.Matrix([self.div_u])
-
-        return
-
-    @property
-    def stress_star_deviator(self):
-        return self.constitutive_model._q(self.strainrate_star)
-
-    @property
-    def strainrate_star(self):
-        return sympy.Matrix(self._Estar)
-
-    @property
-    def stress_star(self):
-        return self.stress_star_deviator - sympy.eye(self.mesh.dim) * (self.p.sym[0])
-
-    @property
-    def delta_t(self):
-        return self._delta_t
-
-    @delta_t.setter
-    def delta_t(self, value):
-        self.is_setup = False
-        self._delta_t = sympify(value)
-
-    @timing.routine_timer_decorator
-    def solve(
-        self,
-        zero_init_guess: bool = True,
-        timestep: float = None,
-        verbose: bool = False,
-        _force_setup: bool = False,
-    ):
-        """
-        Generates solution to constructed system.
-
-        Params
-        ------
-        zero_init_guess:
-            If `True`, a zero initial guess will be used for the
-            system solution. Otherwise, the current values of `self.u` will be used.
-        timestep:
-            value used to evaluate inertial contribution
-        """
-
-        ## If we try to change this timestep, we have to sync across all the D/Dt terms
->>>>>>> 96e8bee8
 
         if not self.constitutive_model._solver_is_setup:
             self.is_setup = False
@@ -2323,6 +2104,7 @@
         return
 
     def navier_stokes_slcn_problem_description(self):
+        N = self.mesh.N
 
         # f0 residual term
         self._u_f0 = (
