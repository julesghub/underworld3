--- conflicted
+++ resolved
@@ -1916,10 +1916,7 @@
     ):
         self.trackedVariable = trackedVariable
         self.swarmVariable = None
-<<<<<<< HEAD
         self.verbose = verbose
-=======
->>>>>>> 36f02851
 
         mesh = trackedVariable.mesh
 
@@ -1940,11 +1937,8 @@
             nswarm,
             vtype=trackedVariable.vtype,
             _proxy=False,
-<<<<<<< HEAD
             # proxy_degree=trackedVariable.degree,
             # proxy_continuous=trackedVariable.continuous,
-=======
->>>>>>> 36f02851
             varsymbol=symbol,
         )
 
@@ -1972,29 +1966,12 @@
         coords = nswarm.dm.getField("DMSwarmPIC_coor").reshape((-1, nswarm.dim))
         coords[...] = trackedVariable.coords[...]
         cellid[:] = self.mesh.get_closest_local_cells(coords)
-<<<<<<< HEAD
-
-        # num_lost = np.where(cellid == -1)[0].shape[0]
-        # print(f"1: illegal_cells - {num_lost}", flush=True)
-=======
->>>>>>> 36f02851
 
         # Move slightly within the chosen cell to avoid edge effects
         centroid_coords = self.mesh._centroids[cellid]
 
-<<<<<<< HEAD
-        shift = 0.01
-        coords[:, :] = (1.0 - shift) * coords[:, :] + shift * centroid_coords[:, :]
-
-        # cellid does not change if we move slightly towards the cell centroid
-        # cellid[:] = self.mesh.get_closest_local_cells(coords)
-        # num_lost = np.where(cellid == -1)[0].shape[0]
-
-        # print(f"1: illegal_cells - {num_lost}", flush=True)
-=======
         shift = 0.001
         coords[:, :] = (1.0 - shift) * coords[:, :] + shift * centroid_coords[:, :]
->>>>>>> 36f02851
 
         nswarm.dm.restoreField("DMSwarmPIC_coor")
         nswarm.dm.restoreField("DMSwarm_cellid")
